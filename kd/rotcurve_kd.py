#!/usr/bin/env python
"""
rotcurve_kd.py

Utilities to calculate kinematic distances using the traditional
rotation curve methods.

Copyright(C) 2017-2020 by
Trey V. Wenger; tvwenger@gmail.com

GNU General Public License v3 (GNU GPLv3)

This program is free software: you can redistribute it and/or modify
it under the terms of the GNU General Public License as published
by the Free Software Foundation, either version 3 of the License,
or (at your option) any later version.

This program is distributed in the hope that it will be useful,
but WITHOUT ANY WARRANTY; without even the implied warranty of
MERCHANTABILITY or FITNESS FOR A PARTICULAR PURPOSE.  See the
GNU General Public License for more details.

You should have received a copy of the GNU General Public License
along with this program.  If not, see <http://www.gnu.org/licenses/>.

2017-04-12 Trey V. Wenger
2020-02-20 Trey V. Wenger updates for v2.0
"""

import os
import importlib
import numpy as np
import pathos.multiprocessing as mp
import dill

from kd import kd_utils

class Worker:
    """
    Multiprocessing wrapper class
    """
    def __init__(self, glong, glat, velo, velo_err, dists, glong_grid,
                 dist_grid, velo_tol, rotcurve, resample, size,
                 peculiar, use_kriging):
        self.glong = glong
        self.glat = glat
        self.velo = velo
        self.velo_err = velo_err
        self.dists = dists
        self.glong_grid = glong_grid
        self.dist_grid = dist_grid
        self.velo_tol = velo_tol
        self.resample = resample
        self.size = size
        self.rotcurve = rotcurve
        self.peculiar = peculiar
        self.use_kriging = use_kriging
        #
        # Get rotation curve module
        #
        self.rotcurve_module = importlib.import_module('kd.'+rotcurve)
        #
        # Get nominal rotation curve parameters
        #
        if rotcurve == "cw21_rotcurve":
            # Load pickle file
            infile = os.path.join(os.path.dirname(__file__), "cw21_kde_krige.pkl")
            # infile contains: full KDE + KDEs of each component (e.g. "R0")
            #                  + kriging function + kriging thresholds
            with open(infile, "rb") as f:
<<<<<<< HEAD
                file = dill.load(f)
                self.kde = file["full"]
                # if use_kriging:
                #     krige = file["krige"]
                #     Upec_var_threshold = file["Upec_var_threshold"]
                #     Vpec_var_threshold = file["Vpec_var_threshold"]
                # else:
                #     krige = None
                #     Upec_var_threshold = Vpec_var_threshold = None
                krige = Upec_var_threshold = Vpec_var_threshold = None
                file = None  # free up resources
            # (self.nominal_params, self.Rgal,
            #  self.cos_az, self.sin_az) = self.rotcurve_module.nominal_params(
            self.nominal_params = self.rotcurve_module.nominal_params(
                glong=glong, glat=glat, dist=dist_grid, krige=krige,
                Upec_var_threshold=Upec_var_threshold,
                Vpec_var_threshold=Vpec_var_threshold,
                use_kriging=use_kriging)
            # Free up resources
            krige = Upec_var_threshold = Vpec_var_threshold = None
=======
                self.kde = dill.load(f)["full"]
            (self.nominal_params, self.Rgal,
             self.cos_az, self.sin_az) = self.rotcurve_module.nominal_params(
                glong=glong, glat=glat, dist=dist_grid, use_kriging=use_kriging)
>>>>>>> 6f83d5f6
        elif not use_kriging:
            self.nominal_params = self.rotcurve_module.nominal_params()
            # self.Rgal = self.cos_az = self.sin_az = None
        else:
            raise ValueError("kriging is only supported for 'cw21_rotcurve'")

    def work(self, snum):
        #
        # Random seed at each iteration
        #
        np.random.seed()
        #
        # Resample velocity and rotation curve parameters
        #
        if self.resample:
            if self.rotcurve == "cw21_rotcurve":
                params = self.rotcurve_module.resample_params(
                    self.kde, size=len(self.glong),
                    nom_params=self.nominal_params,
                    use_kriging=self.use_kriging)
                # Allow calculation of Rgal & az with new params
                self.Rgal = self.cos_az = self.sin_az = None
            else:
                params = self.rotcurve_module.resample_params(
                    size=len(self.glong))
            velo_sample = np.random.normal(
                loc=self.velo, scale=self.velo_err)
        else:
            params = self.nominal_params
            velo_sample = self.velo
        #
        # Calculate LSR velocity at each (glong, distance) point
        #
        if self.rotcurve == "cw21_rotcurve":
            grid_vlsrs = self.rotcurve_module.calc_vlsr(
                self.glong_grid, self.glat, self.dist_grid,
                # Rgal=self.Rgal, cos_az=self.cos_az, sin_az=self.sin_az,
                peculiar=self.peculiar, **params)
        elif self.rotcurve == "reid19_rotcurve":
            grid_vlsrs = self.rotcurve_module.calc_vlsr(
                self.glong_grid, self.glat, self.dist_grid,
                peculiar=self.peculiar, **params)
        else:
            grid_vlsrs = self.rotcurve_module.calc_vlsr(
                self.glong_grid, self.glat, self.dist_grid, **params)
        #
        # Get index of tangent point along each direction
        #
        tan_idxs = np.array([
            np.argmax(vlsr) if l < 90. else np.argmin(vlsr) if l > 270.
            else -1 for l, vlsr in zip(self.glong, grid_vlsrs.T)])
        #
        # Get index of near and far distances along each direction
        #
        near_idxs = np.array([
            np.argmin(np.abs(vlsr[:tan_idx]-v)) if
            (tan_idx > 0 and np.min(np.abs(vlsr[:tan_idx]-v)) < self.velo_tol)
            else -1 for v, vlsr, tan_idx in zip(velo_sample, grid_vlsrs.T, tan_idxs)])
        far_idxs = np.array([
            tan_idx+np.argmin(np.abs(vlsr[tan_idx:]-v)) if
            (tan_idx > 0 and np.min(np.abs(vlsr[tan_idx:]-v)) < self.velo_tol)
            else np.argmin(np.abs(vlsr-v)) if
            (tan_idx == -1 and np.min(np.abs(vlsr-v)) < self.velo_tol)
            else -1 for v, vlsr, tan_idx in zip(velo_sample, grid_vlsrs.T, tan_idxs)])
        #
        # Get VLSR of tangent point
        #
        vlsr_tan = np.array([
            vlsr[tan_idx] if tan_idx > 0 else np.nan
            for vlsr, tan_idx in zip(grid_vlsrs.T, tan_idxs)])
        #
        # Get distances
        #
        tan_dists = self.dists[tan_idxs]
        tan_dists[tan_idxs == -1] = np.nan
        near_dists = self.dists[near_idxs]
        near_dists[near_idxs == -1] = np.nan
        far_dists = self.dists[far_idxs]
        far_dists[far_idxs == -1] = np.nan
        if self.rotcurve == "cw21_rotcurve":
            # Include (potentially resampled) Zsun and roll values
            Rgal = kd_utils.calc_Rgal(
                self.glong, self.glat, far_dists.T, R0=params['R0'],
                Zsun=params['Zsun'], roll=params['roll'], use_Zsunroll=True).T
            Rtan = kd_utils.calc_Rgal(
                self.glong, self.glat, tan_dists.T, R0=params['R0'],
                Zsun=params['Zsun'], roll=params['roll'], use_Zsunroll=True).T
        else:
            Rgal = kd_utils.calc_Rgal(
                self.glong, self.glat, far_dists.T, R0=params['R0']).T
            Rtan = kd_utils.calc_Rgal(
                self.glong, self.glat, tan_dists.T, R0=params['R0']).T
        return (tan_dists, near_dists, far_dists, vlsr_tan, Rgal, Rtan)

def rotcurve_kd(glong, glat, velo, velo_err=None, velo_tol=0.1,
                rotcurve='cw21_rotcurve',
                dist_res=0.001, dist_min=0.001, dist_max=30.,
                resample=False, size=1, processes=None,
                peculiar=False, use_kriging=False):
    """
    Return the kinematic near, far, and tanget distance for a
    given Galactic longitude and LSR velocity assuming
    a given rotation curve.

    Parameters:
      glong, glat :: scalar or array of scalars
        Galactic longitude and latitude (deg). If it is an array, it must have the
        same shape as velo.

      velo :: scalar or array of scalars
        LSR velocity (km/s). If it is an array, it must have the same
        shape as glong.

      velo_err :: scalar or array of scalars (optional)
        LSR velocity uncertainty (km/s). If it is an array, it must
        have the same shape as velo. Otherwise, this scalar
        uncertainty is applied to all velos.

      velo_tol :: scalar (optional)
        LSR velocity tolerance to consider a match between velo and
        rotation curve velocity

      rotcurve :: string (optional)
        rotation curve model

      dist_res :: scalar (optional)
        line-of-sight distance resolution when calculating kinematic
        distance (kpc)

      dist_min :: scalar (optional)
        minimum line-of-sight distance when calculating kinematic
        distance (kpc)

      dist_max :: scalar (optional)
        maximum line-of-sight distance when calculating kinematic
        distance (kpc)

      resample :: bool (optional)
        if True, use resampled rotation curve parameters and LSR
        velocities.

      size :: integer (optional)
        if resample is True, generate this many samples

      processes :: integer (optional)
        number of simultaneous workers to use
        if None, automatically assign workers based on system's core count

      peculiar :: boolean (optional)
        only supported for "cw21_rotcurve" and "reid19_rotcurve"
        if True, include HMSFR peculiar motion component

      use_kriging :: boolean (optional)
        only supported for rotcurve = "cw21_rotcurve"
        if True, estimate individual Upec & Vpec from kriging program
        if False, use average Upec & Vpec

    Returns: output
      output["Rgal"] :: scalar or array of scalars
        Galactocentric radius (kpc).

      output["Rtan"] :: scalar or array of scalars
        Galactocentric radius of tangent point (kpc).

      output["near"] :: scalar or array of scalars
        kinematic near distance (kpc)

      output["far"] :: scalar or array of scalars
        kinematic far distance (kpc)

      output["tangent"] :: scalar or array of scalars
        kinematic tangent distance (kpc)

      output["vlsr_tangent"] :: scalar or array of scalars
        LSR velocity of tangent point (km/s)

      If glong and velo are scalars, each of these is a scalar.
      Otherwise they have the same shape as input glong and velo.

      If resample is True and size > 1, the samples are stored along
      the last axis of each element.

    Raises:
      ValueError : if glong and velo are not the same shape
    """
    #
    # check inputs
    #
    # convert scalar to array if necessary
    input_scalar = np.isscalar(glong)
    glong, glat, velo = np.atleast_1d(glong, glat, velo)
    inp_shape = glong.shape
    glong = glong.flatten()
    glat = glat.flatten()
    velo = velo.flatten()
    # check shape of inputs
    if glong.shape != velo.shape or glong.shape != glat.shape:
        raise ValueError("glong, glat, and velo must have same shape")
    if (velo_err is not None and not np.isscalar(velo_err)):
        velo_err = velo_err.flatten()
        if velo_err.shape != velo.shape:
            raise ValueError("velo_err must be scalar or have same shape as velo")
    #
    # Default velo_err to 0, sample size to 1
    #
    elif velo_err is None:
        velo_err = 0.
    if not resample:
        size = 1
    if size < 1:
        raise ValueError("size must be >= 1")
    # ensure range [0,360) degrees
    glong = glong % 360.
    #
    # Create array of distances, then grid of (dists, glongs)
    #
    dists = np.arange(dist_min, dist_max+dist_res, dist_res)
    dist_grid, glong_grid = np.meshgrid(dists, glong, indexing='ij')
    #
    # Initialize worker
    #
    worker = Worker(glong, glat, velo, velo_err, dists, glong_grid, dist_grid,
                    velo_tol, rotcurve, resample, size, peculiar, use_kriging)
    # if processes is None:
    #     with mp.ProcessPool() as pool:
    #         print("Number of rotcurve_kd nodes:", pool.nodes)
    #         results = pool.map(worker.work, range(size))
    # else:
    #     with mp.ProcessPool(nodes=processes) as pool:
    #         print("Number of rotcurve_kd nodes:", pool.nodes)
    #         results = pool.map(worker.work, range(size))
    with mp.Pool(processes=processes) as pool:
        print("Number of rotcurve_kd nodes:", pool._processes)
        results = pool.map(worker.work, range(size))
    # Free memory even though pool should be closed already
    print("Closing pool in rotcurve_kd")
    pool.close()
    pool.join()
    #
    # Store results
    #
    tan_samples = np.ones((len(glong), size), dtype=float)*np.nan
    near_samples = np.ones((len(glong), size), dtype=float)*np.nan
    far_samples = np.ones((len(glong), size), dtype=float)*np.nan
    vlsr_tan_samples = np.ones((len(glong), size), dtype=float)*np.nan
    Rgal_samples = np.ones((len(glong), size), dtype=float)*np.nan
    Rtan_samples = np.ones((len(glong), size), dtype=float)*np.nan
    for snum, result in enumerate(results):
        tan_samples[:, snum] = result[0]
        near_samples[:, snum] = result[1]
        far_samples[:, snum] = result[2]
        vlsr_tan_samples[:, snum] = result[3]
        Rgal_samples[:, snum] = result[4]
        Rtan_samples[:, snum] = result[5]
    #
    # Convert back to scalars if necessary
    #
    output = {"Rgal": Rgal_samples, "Rtan": Rtan_samples,
              "near": near_samples, "far": far_samples,
              "tangent": tan_samples,
              "vlsr_tangent": vlsr_tan_samples}
    if size == 1:
        for key in output:
            output[key] = np.squeeze(output[key], axis=-1)
    if input_scalar:
        for key in output:
            output[key] = output[key][0]
    else:
        for key in output:
            if size == 1:
                output[key] = output[key].reshape(inp_shape)
            else:
                output[key] = output[key].reshape(inp_shape+(size,))
    return output<|MERGE_RESOLUTION|>--- conflicted
+++ resolved
@@ -68,33 +68,10 @@
             # infile contains: full KDE + KDEs of each component (e.g. "R0")
             #                  + kriging function + kriging thresholds
             with open(infile, "rb") as f:
-<<<<<<< HEAD
-                file = dill.load(f)
-                self.kde = file["full"]
-                # if use_kriging:
-                #     krige = file["krige"]
-                #     Upec_var_threshold = file["Upec_var_threshold"]
-                #     Vpec_var_threshold = file["Vpec_var_threshold"]
-                # else:
-                #     krige = None
-                #     Upec_var_threshold = Vpec_var_threshold = None
-                krige = Upec_var_threshold = Vpec_var_threshold = None
-                file = None  # free up resources
-            # (self.nominal_params, self.Rgal,
-            #  self.cos_az, self.sin_az) = self.rotcurve_module.nominal_params(
-            self.nominal_params = self.rotcurve_module.nominal_params(
-                glong=glong, glat=glat, dist=dist_grid, krige=krige,
-                Upec_var_threshold=Upec_var_threshold,
-                Vpec_var_threshold=Vpec_var_threshold,
-                use_kriging=use_kriging)
-            # Free up resources
-            krige = Upec_var_threshold = Vpec_var_threshold = None
-=======
                 self.kde = dill.load(f)["full"]
             (self.nominal_params, self.Rgal,
              self.cos_az, self.sin_az) = self.rotcurve_module.nominal_params(
                 glong=glong, glat=glat, dist=dist_grid, use_kriging=use_kriging)
->>>>>>> 6f83d5f6
         elif not use_kriging:
             self.nominal_params = self.rotcurve_module.nominal_params()
             # self.Rgal = self.cos_az = self.sin_az = None
